"""

  This code is released under the GNU Affero General Public License.
  
  OpenEnergyMonitor project:
  http://openenergymonitor.org

"""

import serial
import time
import datetime
import logging
import socket
import select

import emonhub_coder as ehc

"""class EmonHubListener

Monitors a data source. 

This almost empty class is meant to be inherited by subclasses specific to
their data source.

"""


class EmonHubListener(object):

    def __init__(self):
        
        # Initialize logger
        self._log = logging.getLogger("EmonHub")

        # Initialise settings
        self.name = ''
        self._settings = {'defaultdatacode': ''}
        
    def close(self):
        """Close socket."""
        pass

    def read(self):
        """Read data from socket and process if complete line received.

        Return data as a list: [NodeID, val1, val2]
        
        """
        pass

    def _process_frame(self, f):
        """Process a frame of data

        f (string): 'NodeID val1 val2 ...'

        This function splits the string into numbers and check its validity.

        'NodeID val1 val2 ...' is the generic data format. If the source uses 
        a different format, override this method.
        
        Return data as a list: [NodeID, val1, val2]

        """

        # Log data
<<<<<<< HEAD
        self._log.info(" ** NEW FRAME ** : " + f)
=======
        self._log.info("NEW FRAME : " + f)
>>>>>>> 1cf497be
        
        # Get an array out of the space separated string
        received = f.strip().split(' ')

        # Validate frame
        if not self._validate_frame(received):
            self._log.debug('Discard RX Frame "Failed validation"')
            return

        received = self._decode_frame(received)

        if received:
            self._log.debug("   Node : " + str(received[0]))
            self._log.debug(" Values : " + str(received[1:]))
            return received
        else:
            return

    def _validate_frame(self, received):
        """Validate a frame of data

        This function performs logical tests to filter unsuitable data.
        Each test discards frame with a log entry if False

        Returns True if data frame passes tests.

        """
        
        # Discard if frame not of the form [node, val1, ...]
        # with number of elements at least 2
        if len(received) < 2:
            self._log.warning("Discarded RX frame 'string too short' : " + str(received))
            return False

        # Discard if anything non-numerical found
        try:
            [float(val) for val in received]
        except Exception:
            self._log.warning("Discarded RX frame 'non-numerical content' : " + str(received))
            return False

        # If it passes all the checks return True
        return True

    def _decode_frame(self, received):
        """Decodes a frame of data

        Performs decoding of data types

        Returns decoded string of data.

        """

        node = received[0]
        data = received[1:]

        datacode = self._settings['defaultdatacode']

        if not datacode:
                  return received

        if len(data) % ehc.check_datacode(datacode) != 0:
            self._log.warning("RX data length: " + str(len(data)) +
                              " is not valid for data code " + str(datacode))
            return False
        else:
<<<<<<< HEAD
            count = len(data) / ehc.check_datacode(datacode)

        # Decode the string of data one value at a time into "decoded"
        decoded = []
        bytepos = int(0)
        #v = 0
        for i in range(0, count, 1):
            dc = datacode
            size = int(ehc.check_datacode(dc))
            value = ehc.decode(dc, [int(v) for v in data[bytepos:bytepos+size]])
            bytepos += size
            decoded.append(value)

        # Insert node ID before data
        decoded.insert(0, node)
        return decoded
=======
            try:
                [float(val) for val in received]
            except Exception:
                self._log.warning("Discarded RX frame 'non-numerical content' : " + str(received))
            else:
                self._log.debug("     Node : " + str(received[0]))
                self._log.debug("   Values : " + str(received[1:]))
                return received
>>>>>>> 1cf497be
    
    def set(self, **kwargs):
        """Set configuration parameters.

        **kwargs (dict): settings to be sent. Example:
        {'setting_1': 'value_1', 'setting_2': 'value_2'}
        
        """
        key = 'defaultdatacode'
        value = ''
        try:
            kwargs[key]
        except:
            value = False
        else:
            value = kwargs[key]
            if not ehc.check_datacode(value):
                value = False
        finally:
            if value != self._settings[key]:
                self._settings[key] = value
                self._log.debug("Setting " + self.name + " default datacode : %s", self._settings[key])

    def run(self):
        """Placeholder for background tasks. 
        
        Allows subclasses to specify actions that need to be done on a 
        regular basis. This should be called in main loop by instantiater.
        
        """
        pass

    def _open_serial_port(self, com_port):
        """Open serial port

        com_port (string): path to COM port

        """
        
        self._log.debug('Opening serial port: %s', com_port)
        
        try:
            s = serial.Serial(com_port, 9600, timeout=0)
        except serial.SerialException as e:
            self._log.error(e)
            raise EmonHubListenerInitError('Could not open COM port %s' %
                                           com_port)
        else:
            return s
    
    def _open_socket(self, port_nb):
        """Open a socket

        port_nb (string): port number on which to open the socket

        """

        self._log.debug('Opening socket on port %s', port_nb)
        
        try:
            s = socket.socket(socket.AF_INET, socket.SOCK_STREAM)
            s.bind(('', int(port_nb)))
            s.listen(1)
        except socket.error as e:
            self._log.error(e)
            raise EmonHubListenerInitError('Could not open port %s' %
                                           port_nb)
        else:
            return s

"""class EmonhubSerialListener

Monitors the serial port for data

"""


class EmonHubSerialListener(EmonHubListener):

    def __init__(self, com_port):
        """Initialize listener

        com_port (string): path to COM port

        """
        
        # Initialization
        super(EmonHubSerialListener, self).__init__()

        # Open serial port
        self._ser = self._open_serial_port(com_port)
        
        # Initialize RX buffer
        self._rx_buf = ''

    def close(self):
        """Close serial port"""
        
        # Close serial port
        if self._ser is not None:
            self._log.debug("Closing serial port")
            self._ser.close()

    def read(self):
        """Read data from serial port and process if complete line received.

        Return data as a list: [NodeID, val1, val2]
        
        """
        
        # Read serial RX
        self._rx_buf = self._rx_buf + self._ser.readline()
        
        # If line incomplete, exit
        if '\r\n' not in self._rx_buf:
            return

        # Remove CR,LF
        f = self._rx_buf[:-2]

        # Reset buffer
        self._rx_buf = ''

        # Process data frame
        return self._process_frame(f)

"""class EmonHubJeeListener

Monitors the serial port for data from "Jee" type device

"""


class EmonHubJeeListener(EmonHubSerialListener):

    def __init__(self, com_port):
        """Initialize listener

        com_port (string): path to COM port

        """
        
        # Initialization
        super(EmonHubJeeListener, self).__init__(com_port)

        # Initialize settings
        self._settings = {'baseid': '', 'frequency': '', 'sgroup': '',
                          'sendtimeinterval': '', 'defaultdatacode': ''}
        
        # Initialize time update timestamp
        self._time_update_timestamp = 0

    def _validate_frame(self, received):
        """Validate a frame of data

        This function performs logical tests to filter unsuitable data.
        Each test discards frame with a log entry if False

        Returns True if data frame passes tests.

        """

        # include checks from parent
        super(EmonHubJeeListener, self)._validate_frame(received)

        # Discard information messages
        if (received[0] == '>') or (received[0] == '->'):
            self._log.warning("Discard RX frame 'information' : " + str(received))
            return False
            
        if received[0] == '\x01':
            self._log.info("Ignoring frame consisting of SOH character")
            return False

        # Discard if frame not at least 3 elements
        if len(received) < 3:
            self._log.warning("Discard RX frame 'too short' : " + str(received))
            return False

        # Discard frame if number of elements not odd
        # [node val1_lsb val1_msb val2_lsb val2_msb ...]
        if not (len(received) & 1):
            self._log.warning("Discard RX frame 'element count incorrect': " + str(received))
            return False

        return True

    def set(self, **kwargs):
        """Send configuration parameters to the "Jee" type device through COM port

        **kwargs (dict): settings to be modified. Available settings are
        'baseid', 'frequency', 'sgroup'. Example: 
        {'baseid': '15', 'frequency': '4', 'sgroup': '210'}
        
        """

        # include kwargs from parent
        super(EmonHubJeeListener, self).set(**kwargs)
        
        for key, value in kwargs.iteritems():
            # If radio setting modified, transmit on serial link
            if key in ['baseid', 'frequency', 'sgroup']:
                if value != self._settings[key]:
                    self._settings[key] = value
                    self._log.info("Setting " + self.name + " %s: %s :" % (key, value))
                    string = value
                    if key == 'baseid':
                        string += 'i'
                    elif key == 'frequency':
                        string += 'b'
                    elif key == 'sgroup':
                        string += 'g'
                    self._ser.write(string)
                    # Wait a sec between two settings
                    time.sleep(1)
            elif key == 'sendtimeinterval':
                if value != self._settings[key]:
                    self._log.info("Setting " + self.name + " send time interval : %s", value)
                    self._settings[key] = value

    def run(self):
        """Actions that need to be done on a regular basis. 
        
        This should be called in main loop by instantiater.
        
        """

        now = time.time()

        # Broadcast time to synchronize emonGLCD
        interval = int(self._settings['sendtimeinterval'])
        if interval:  # A value of 0 means don't do anything
            if now - self._time_update_timestamp > interval:
                self._send_time()
                self._time_update_timestamp = now
    
    def _send_time(self):
        """Send time over radio link to synchronize emonGLCD

        The radio module can be used to broadcast time, which is useful
        to synchronize emonGLCD in particular.
        Beware, this is know to garble the serial link on RFM2Piv1
        sendtimeinterval defines the interval in seconds between two time
        broadcasts. 0 means never.

        """

        now = datetime.datetime.now()

        self._log.debug("Broadcasting time: %d:%d" % (now.hour, now.minute))

        self._ser.write("00,%02d,%02d,00,s" % (now.hour, now.minute))

"""class EmonHubSocketListener

Monitors a socket for data, typically from ethernet link

"""


class EmonHubSocketListener(EmonHubListener):

    def __init__(self, port_nb):
        """Initialize listener

        port_nb (string): port number on which to open the socket

        """
 
        # Initialization
        super(EmonHubSocketListener, self).__init__()

        # Open socket
        self._socket = self._open_socket(port_nb)

        # Initialize RX buffer for socket
        self._sock_rx_buf = ''

    def close(self):
        """Close socket."""
        
        # Close socket
        if self._socket is not None:
            self._log.debug('Closing socket')
            self._socket.close()

    def read(self):
        """Read data from socket and process if complete line received.

        Return data as a list: [NodeID, val1, val2]
        
        """
        
        # Check if data received
        ready_to_read, ready_to_write, in_error = \
            select.select([self._socket], [], [], 0)

        # If data received, add it to socket RX buffer
        if self._socket in ready_to_read:

            # Accept connection
            conn, addr = self._socket.accept()
            
            # Read data
            self._sock_rx_buf = self._sock_rx_buf + conn.recv(1024)
            
            # Close connection
            conn.close()

        # If there is at least one complete frame in the buffer
        if '\r\n' in self._sock_rx_buf:
            
            # Process and return first frame in buffer:
            f, self._sock_rx_buf = self._sock_rx_buf.split('\r\n', 1)
            return self._process_frame(f)

"""class EmonHubJeeListenerRepeater

Monitors the serial port for data from "Jee" type device,
and repeats on RF link the frames received through a socket

"""


class EmonHubJeeListenerRepeater(EmonHubJeeListener):

    def __init__(self, com_port, port_nb):
        """Initialize listener

        com_port (string): path to COM port
        port_nb (string): port number on which to open the socket

        """
        
        # Initialization
        super(EmonHubJeeListenerRepeater, self).__init__(com_port)

        # Open socket
        self._socket = self._open_socket(port_nb)
        
        # Initialize RX buffer for socket
        self._sock_rx_buf = ''

    def close(self):
        """Close socket and serial port"""
        
        # Close socket
        if self._socket is not None:
            self._log.debug('Closing socket')
            self._socket.close()

        # Close serial port
        super(EmonHubJeeListenerRepeater, self).close()

    def run(self):
        """Monitor socket and repeat data if complete frame received."""

        # Execute run() method from parent
        super(EmonHubJeeListenerRepeater, self).run()
                        
        # Check if data received on socket
        ready_to_read, ready_to_write, in_error = \
            select.select([self._socket], [], [], 0)

        # If data received, add it to socket RX buffer
        if self._socket in ready_to_read:

            # Accept connection
            conn, addr = self._socket.accept()
                                                                                                                        
            # Read data
            self._sock_rx_buf = self._sock_rx_buf + conn.recv(1024)
            
            # Close connection
            conn.close()

        # If there is at least one complete frame in the buffer
        if '\r\n' in self._sock_rx_buf:
            
            # Send first frame in buffer:
            f, self._sock_rx_buf = self._sock_rx_buf.split('\r\n', 1)
            self._log.info("Sending frame: %s", f)
            self._ser.write(f)

"""class EmonHubListenerInitError

Raise this when init fails.

"""


class EmonHubListenerInitError(Exception):
    pass<|MERGE_RESOLUTION|>--- conflicted
+++ resolved
@@ -64,11 +64,7 @@
         """
 
         # Log data
-<<<<<<< HEAD
-        self._log.info(" ** NEW FRAME ** : " + f)
-=======
         self._log.info("NEW FRAME : " + f)
->>>>>>> 1cf497be
         
         # Get an array out of the space separated string
         received = f.strip().split(' ')
@@ -135,7 +131,6 @@
                               " is not valid for data code " + str(datacode))
             return False
         else:
-<<<<<<< HEAD
             count = len(data) / ehc.check_datacode(datacode)
 
         # Decode the string of data one value at a time into "decoded"
@@ -152,16 +147,6 @@
         # Insert node ID before data
         decoded.insert(0, node)
         return decoded
-=======
-            try:
-                [float(val) for val in received]
-            except Exception:
-                self._log.warning("Discarded RX frame 'non-numerical content' : " + str(received))
-            else:
-                self._log.debug("     Node : " + str(received[0]))
-                self._log.debug("   Values : " + str(received[1:]))
-                return received
->>>>>>> 1cf497be
     
     def set(self, **kwargs):
         """Set configuration parameters.
