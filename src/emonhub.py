--- conflicted
+++ resolved
@@ -35,11 +35,7 @@
 
 class EmonHub(object):
     
-<<<<<<< HEAD
-    __version__ = 'Pre-Release Development Version (rc1.0)'
-=======
     __version__ = 'Pre-Release Development Version (rc1.1)'
->>>>>>> 6b01fa6a
     
     def __init__(self, setup):
         """Setup an OpenEnergyMonitor emonHub.
@@ -109,16 +105,13 @@
     def close(self):
         """Close hub. Do some cleanup before leaving."""
         
-        self._log.info("Exiting hub...")
-        
         for I in self._interfacers.itervalues():
             I.close()
 
         for R in self._reporters.itervalues():
             R.stop = True
-            R.join()
-        
-        self._log.info("Exit completed")
+        
+        self._log.info("Exiting hub...")
         logging.shutdown()
 
     def _sigint_handler(self, signal, frame):
@@ -228,7 +221,8 @@
                         continue
                     self._log.info("Creating " + I['Type'] + " '%s' ", name)
                     # This gets the class from the 'Type' string
-                    interfacer = getattr(ehi, I['Type'])(name, **I['init_settings'])
+                    interfacer = getattr(ehi, I['Type'])(**I['init_settings'])
+                    interfacer.name = name
                     interfacer.set(**I['runtimesettings'])
                     interfacer.init_settings = I['init_settings']
                 except ehi.EmonHubInterfacerInitError as e:
@@ -325,7 +319,7 @@
         setup = ehs.EmonHubFileSetup(args.config_file)
     except ehs.EmonHubSetupInitError as e:
         logger.critical(e)
-        sys.exit("Unable to load configuration file: " + args.config_file)
+        sys.exit("Configuration file not found: " + args.config_file)
  
     # If in "Show settings" mode, print settings and exit
     if args.show_settings:
