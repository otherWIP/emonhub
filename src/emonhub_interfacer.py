--- conflicted
+++ resolved
@@ -154,9 +154,9 @@
             return False
             
         # Discard if first value is not a valid node id
-        n = float(received[0])
+        n = float(rxc.realdata[0])
         if n % 1 != 0 or n < 0 or n > 31:
-            self._log.warning(str(ref) + " Discarded RX frame 'node id outside scope' : " + str(received))
+            self._log.warning(str(cargo.uri) + " Discarded RX frame 'node id outside scope' : " + str(rxc.realdata))
             return False
 
         # check if node is listed and has individual datacodes for each value
@@ -560,13 +560,8 @@
         if com_baud != 0:
             super(EmonHubJeeInterfacer, self).__init__(name, rxq, txq, com_port, com_baud)
         else:
-<<<<<<< HEAD
-            for com_baud in (57600, 9600):
+            for com_baud in (38400, 9600):
                 super(EmonHubJeeInterfacer, self).__init__(name, rxq, txq, com_port, com_baud)
-=======
-            for com_baud in (38400, 9600):
-                super(EmonHubJeeInterfacer, self).__init__(name, com_port, com_baud)
->>>>>>> 85b30cb6
                 self._ser.write("?")
                 time.sleep(2)
                 self._rx_buf = self._rx_buf + self._ser.readline()
@@ -643,17 +638,7 @@
             self._log.warning("Discarded empty frame")
             return
 
-<<<<<<< HEAD
         if not f:
-=======
-        # Discard information messages
-        if (f[0] == '>'):
-            self._log.debug(self.name + " acknowledged command: " + str(f))
-            return
-
-        if (len(f)>2 and f[0:3] == ' ->'):
-            self._log.debug(self.name + " confirmed sent packet size: " + str(f))
->>>>>>> 85b30cb6
             return
 
         if f[0] == '\x01':
