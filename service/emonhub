#! /bin/sh

###
#
#  This code is released under the GNU Affero General Public License.
#
#  OpenEnergyMonitor project:
#  http://openenergymonitor.org
#
###

### BEGIN INIT INFO
# Provides:          emonhub
# Required-Start:    $remote_fs $syslog
# Required-Stop:     $remote_fs $syslog
# Default-Start:     2 3 4 5
# Default-Stop:      0 1 6
# Short-Description: Start/stop emonHub
### END INIT INFO

NAME=emonhub
SYSCONF_PATH=/etc/default/

# If there's no configuration file, die!!
[ ! -f $SYSCONF_PATH$NAME ] && echo "Fatal: cannot find $SYSCONF_FILE$NAME config file!" && exit 1

# Pull in the config settings and echo them out for easy troubleshooting.
. $SYSCONF_PATH$NAME

[ ! -f $EMONHUB_CONFIG ] && echo "Fatal: cannot find $EMONHUB_CONFIG" && exit 1
[ ! -f $EMONHUB_PATH$NAME.py ] && echo "Fatal: cannot find $EMONHUB_PATH$NAME.py" && exit 1

# PATH should only include /usr/* if it runs after the mountnfs.sh script
PATH=/sbin:/usr/sbin:/bin:/usr/bin
DESC="OpenEnergyMonitor emonHub"
# Enter your installation path here
DAEMON=$EMONHUB_PATH$NAME.py
# Specify command line arguments here
DAEMON_ARGS="--config-file $EMONHUB_CONFIG"
DAEMONUSER="root"
PIDFILE=/var/run/$NAME.pid
SCRIPTNAME=/etc/init.d/$NAME

# Exit if the package is not installed
[ -x "$DAEMON" ] || echo "Not starting - cannot find $DAEMON" || exit 1

# Exit if not run as root
case `id -u` in 
	0) ;;
	*) echo "This script must be run as root" >&2; exit 1 ;;
esac

# Load the VERBOSE setting and other rcS variables
. /lib/init/vars.sh
# Override VERBOSE setting
VERBOSE=yes

# Define LSB log_* functions.
# Depend on lsb-base (>= 3.2-14) to ensure that this file is present
# and status_of_proc is working.
. /lib/lsb/init-functions

#
# Function that starts the daemon/service
#
do_start() {
	do_status
	case "$?" in
		0)	return 1 ;;
		1) 	rm -f $PIDFILE;;
		3)	;;
		4)	PID=`ps -ef | grep '[p]ython '$DAEMON | awk '{ print $2 }'`
			echo "$PID" > $PIDFILE;;
		*)	return "$?" ;;
	esac
	start-stop-daemon --start --quiet --background --make-pidfile --chuid=$DAEMONUSER --pidfile $PIDFILE --startas $DAEMON --test > /dev/null \
		|| return 1
	start-stop-daemon --start --quiet --background --no-close --make-pidfile --chuid=$DAEMONUSER --pidfile $PIDFILE --startas $DAEMON -- \
		$DAEMON_ARGS \
		|| return 2
	# Add code here, if necessary, that waits for the process to be ready
	# to handle requests from services started subsequently which depend
	# on this one.  As a last resort, sleep for some time.
}

#
# Function that stops the daemon/service
#
do_stop() {
	do_status
	case "$?" in
		0)	;;
		1) 	rm -f $PIDFILE;;
		3) 	return 1 ;;
		4)	PID=`ps -ef | grep '[p]ython '$DAEMON | awk '{ print $2 }'`
			echo "$PID" > $PIDFILE;;
		*)	return "$?" ;;
	esac
	start-stop-daemon --stop --quiet --retry=INT/30/KILL/5 --pidfile $PIDFILE >/dev/null || RETVAL="$?"
	[ "$RETVAL" = 2 ] && return 2
<<<<<<< HEAD
	# Wait for children to finish too if this is a daemon that forks
	# and if the daemon is only ever run from this init script.
	# If the above conditions are not satisfied then add some other code
	# that waits for the process to drop all resources that could be
	# needed by services started subsequently.  A last resort is to
	# sleep for some time.
	#start-stop-daemon --stop --quiet --oknodo --retry=0/30/KILL/5 --exec $DAEMON
	#[ "$?" = 2 ] && return 2
	# Many daemons don't delete their pid files when they exit.
=======
>>>>>>> f5962682
	rm -f $PIDFILE
	return "$?"
}

#
# Function that restarts the daemon/service
#
do_restart() {
	do_stop
		case "$?" in
			0|1) ;;
			*) return 2;;
		esac
	do_start
	[ "$?" = 0 ] && return 0
	return 2
}

#
# Function that status checks the daemon/service
#
do_status() {
	status="0"
    	pidofproc -p $PIDFILE $DAEMON >/dev/null || status="$?"
	if [ "$status" = 3 ]; then
		pid=`ps -ef | grep '[p]ython '$DAEMON | awk '{ print $2 }'`
		[ "$pid" != "" ] && return 4
	fi
	return $status
}

#
# Function that sends a SIGHUP to the daemon/service
#
#do_reload() {
	#
	# If the daemon can reload its configuration without
	# restarting (for example, when it is sent a SIGHUP),
	# then implement that here.
	#
#	start-stop-daemon --stop --signal 1 --quiet --pidfile $PIDFILE --name $NAME
#	return 0
#}

case "$1" in
  start)
	[ "$VERBOSE" != no ] && log_daemon_msg "Starting $DESC" "$NAME"
	do_start
	case "$?" in
		0) [ "$VERBOSE" != no ] && log_progress_msg "has been started ok"
		   [ "$VERBOSE" != no ] && log_end_msg 0 ;;
		1) [ "$VERBOSE" != no ] && log_progress_msg "is already running"
		   [ "$VERBOSE" != no ] && log_end_msg 0 ;;
		2) [ "$VERBOSE" != no ] && log_progress_msg "start attempt" #failed
		   [ "$VERBOSE" != no ] && log_end_msg 1 ;;
		*) [ "$VERBOSE" != no ] && log_progress_msg "error: $?"
		   [ "$VERBOSE" != no ] && log_end_msg 1 ;;
	esac
	;;
  stop)
	[ "$VERBOSE" != no ] && log_daemon_msg "Stopping $DESC" "$NAME"
	do_stop
	case "$?" in
		0) [ "$VERBOSE" != no ] && log_progress_msg "has been stopped ok"
		   [ "$VERBOSE" != no ] && log_end_msg 0 ;;
		1) [ "$VERBOSE" != no ] && log_progress_msg "had already stopped"
		   [ "$VERBOSE" != no ] && log_end_msg 0 ;;
		2) [ "$VERBOSE" != no ] && log_progress_msg "stop attempt" #failed
		   [ "$VERBOSE" != no ] && log_end_msg 1 ;;
		*) [ "$VERBOSE" != no ] && log_progress_msg "error: $?"
		   [ "$VERBOSE" != no ] && log_end_msg 1 ;;
	esac
	;;
  status)
	[ "$VERBOSE" != no ] && log_daemon_msg "Checking $DESC" "$NAME"
	do_status
	case "$?" in
		0) [ "$VERBOSE" != no ] && log_progress_msg "process is running"
		   [ "$VERBOSE" != no ] && log_end_msg 0 ;;
		1) [ "$VERBOSE" != no ] && log_progress_msg "process has" #failed
		   [ "$VERBOSE" != no ] && log_end_msg 1 ;;
		3) [ "$VERBOSE" != no ] && log_progress_msg "process not running"
		   [ "$VERBOSE" != no ] && log_end_msg 0 ;;
		4) [ "$VERBOSE" != no ] && log_progress_msg "running but PID file has" #failed
		   [ "$VERBOSE" != no ] && log_end_msg 1 ;;
		*) [ "$VERBOSE" != no ] && log_progress_msg "status unknown as checks" #failed
		   [ "$VERBOSE" != no ] && log_end_msg 1 ;;
	esac
	;;
  #reload|force-reload)
	#
	# If do_reload() is not implemented then leave this commented out
	# and leave 'force-reload' as an alias for 'restart'.
	#
	#log_daemon_msg "Reloading $DESC" "$NAME"
	#do_reload
	#log_end_msg $?
	#;;
  restart|force-reload)
	#
	# If the "reload" option is implemented then remove the
	# 'force-reload' alias
	#
	[ "$VERBOSE" != no ] && log_daemon_msg "Restarting $DESC" "$NAME"
	do_restart
	case "$?" in
		0) [ "$VERBOSE" != no ] && log_progress_msg "has been restarted ok"
		   [ "$VERBOSE" != no ] && log_end_msg 0 ;;
		2) [ "$VERBOSE" != no ] && log_progress_msg "restart attempt has" #failed
		   [ "$VERBOSE" != no ] && log_end_msg 1 ;;
		*) [ "$VERBOSE" != no ] && log_progress_msg "error: $?"
		   [ "$VERBOSE" != no ] && log_end_msg 1 ;;
	esac
	;;
  killp)
  	# use only for crash testing - kills process without removing the pid file
  	# also used to "tidy up" a process that's missing it's pid file (eg if rmpid used)
    # can be commented out or deleted, (not included in "Usage" help list).
	pid=`ps -ef | grep '[p]ython '$DAEMON | awk '{ print $2 }'`
	[ "$pid" != "" ] && kill -9 "${pid:-}"
	;;
  rmpid)
    # use only for crash testing - removes the pid file without killing process
    # also used to "tidy up" a crashed process's redundant pid file (eg if killp used)
    # can be commented out or deleted, (not included in "Usage" help list).
	[ -e $PIDFILE ] && rm $PIDFILE
	;;
  *)
	#echo "Usage: $SCRIPTNAME {start|stop|restart|reload|force-reload}" >&2
	echo "Usage: $SCRIPTNAME {start|stop|status|restart|force-reload}" >&2
	exit 3
	;;
esac

:<|MERGE_RESOLUTION|>--- conflicted
+++ resolved
@@ -63,16 +63,12 @@
 #
 # Function that starts the daemon/service
 #
-do_start() {
-	do_status
-	case "$?" in
-		0)	return 1 ;;
-		1) 	rm -f $PIDFILE;;
-		3)	;;
-		4)	PID=`ps -ef | grep '[p]ython '$DAEMON | awk '{ print $2 }'`
-			echo "$PID" > $PIDFILE;;
-		*)	return "$?" ;;
-	esac
+do_start()
+{
+	# Return
+	#   0 if daemon has been started
+	#   1 if daemon was already running
+	#   2 if daemon could not be started
 	start-stop-daemon --start --quiet --background --make-pidfile --chuid=$DAEMONUSER --pidfile $PIDFILE --startas $DAEMON --test > /dev/null \
 		|| return 1
 	start-stop-daemon --start --quiet --background --no-close --make-pidfile --chuid=$DAEMONUSER --pidfile $PIDFILE --startas $DAEMON -- \
@@ -98,18 +94,15 @@
 	esac
 	start-stop-daemon --stop --quiet --retry=INT/30/KILL/5 --pidfile $PIDFILE >/dev/null || RETVAL="$?"
 	[ "$RETVAL" = 2 ] && return 2
-<<<<<<< HEAD
 	# Wait for children to finish too if this is a daemon that forks
-	# and if the daemon is only ever run from this init script.
+	# and if the daemon is only ever run from this initscript.
 	# If the above conditions are not satisfied then add some other code
 	# that waits for the process to drop all resources that could be
 	# needed by services started subsequently.  A last resort is to
 	# sleep for some time.
 	#start-stop-daemon --stop --quiet --oknodo --retry=0/30/KILL/5 --exec $DAEMON
 	#[ "$?" = 2 ] && return 2
-	# Many daemons don't delete their pid files when they exit.
-=======
->>>>>>> f5962682
+	# Many daemons don't delete their pidfiles when they exit.
 	rm -f $PIDFILE
 	return "$?"
 }
